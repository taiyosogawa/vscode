--- conflicted
+++ resolved
@@ -149,7 +149,11 @@
 	asBrowserUri(uriOrModule: URI | string, moduleIdToUrl?: { toUrl(moduleId: string): string }): URI {
 		const uri = this.toUri(uriOrModule, moduleIdToUrl);
 
-<<<<<<< HEAD
+		// Handle remote URIs via `RemoteAuthorities`
+		if (uri.scheme === Schemas.vscodeRemote) {
+			return RemoteAuthorities.rewrite(uri);
+		}
+
 		// Only convert the URI if we are in a native context and it has `file:` scheme
 		if (platform.isNative && uri.scheme === Schemas.file) {
 			return uri.with({
@@ -162,10 +166,6 @@
 				query: null,
 				fragment: null
 			});
-=======
-		if (uri.scheme === Schemas.vscodeRemote) {
-			return RemoteAuthorities.rewrite(uri);
->>>>>>> ee8378e8
 		}
 
 		return uri;
