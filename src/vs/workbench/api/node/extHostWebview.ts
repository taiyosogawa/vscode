--- conflicted
+++ resolved
@@ -3,21 +3,13 @@
  *  Licensed under the MIT License. See License.txt in the project root for license information.
  *--------------------------------------------------------------------------------------------*/
 
-<<<<<<< HEAD
-import { Emitter, Event } from 'vs/base/common/event';
-=======
 import { MainContext, MainThreadWebviewsShape, IMainContext, ExtHostWebviewsShape, WebviewPanelHandle } from './extHost.protocol';
 import * as vscode from 'vscode';
 import { Event, Emitter } from 'vs/base/common/event';
 import * as typeConverters from 'vs/workbench/api/node/extHostTypeConverters';
 import { Position } from 'vs/platform/editor/common/editor';
->>>>>>> 8aa6fe9f
 import { TPromise } from 'vs/base/common/winjs.base';
-import { Position } from 'vs/platform/editor/common/editor';
-import * as typeConverters from 'vs/workbench/api/node/extHostTypeConverters';
-import * as vscode from 'vscode';
-import { ExtHostWebviewsShape, IMainContext, MainContext, MainThreadWebviewsShape, WebviewHandle } from './extHost.protocol';
-import * as types from './extHostTypes';
+import { Disposable } from './extHostTypes';
 
 export class ExtHostWebview implements vscode.Webview {
 	private readonly _handle: WebviewPanelHandle;
@@ -200,7 +192,7 @@
 	private readonly _serializers = new Map<string, vscode.WebviewPanelSerializer>();
 
 	constructor(
-		mainContext: IMainContext,
+		mainContext: IMainContext
 	) {
 		this._proxy = mainContext.getProxy(MainContext.MainThreadWebviews);
 	}
@@ -232,7 +224,7 @@
 		this._serializers.set(viewType, serializer);
 		this._proxy.$registerSerializer(viewType);
 
-		return new types.Disposable(() => {
+		return new Disposable(() => {
 			this._serializers.delete(viewType);
 			this._proxy.$unregisterSerializer(viewType);
 		});
