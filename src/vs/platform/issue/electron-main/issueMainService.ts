/*---------------------------------------------------------------------------------------------
 *  Copyright (c) Microsoft Corporation. All rights reserved.
 *  Licensed under the MIT License. See License.txt in the project root for license information.
 *--------------------------------------------------------------------------------------------*/

import { localize } from 'vs/nls';
import * as objects from 'vs/base/common/objects';
import { parseArgs, OPTIONS } from 'vs/platform/environment/node/argv';
import { IIssueService, IssueReporterData, IssueReporterFeatures, ProcessExplorerData } from 'vs/platform/issue/common/issue';
import { BrowserWindow, ipcMain, screen, IpcMainEvent, Display, shell } from 'electron';
import { ILaunchMainService } from 'vs/platform/launch/electron-main/launchMainService';
import { PerformanceInfo, isRemoteDiagnosticError } from 'vs/platform/diagnostics/common/diagnostics';
import { IDiagnosticsService } from 'vs/platform/diagnostics/node/diagnosticsService';
import { IEnvironmentService } from 'vs/platform/environment/common/environment';
import { INativeEnvironmentService } from 'vs/platform/environment/node/environmentService';
import { isMacintosh, IProcessEnvironment } from 'vs/base/common/platform';
import { ILogService } from 'vs/platform/log/common/log';
import { IWindowState } from 'vs/platform/windows/electron-main/windows';
import { listProcesses } from 'vs/base/node/ps';
import { IDialogMainService } from 'vs/platform/dialogs/electron-main/dialogs';
import { URI } from 'vs/base/common/uri';

const DEFAULT_BACKGROUND_COLOR = '#1E1E1E';

export class IssueMainService implements IIssueService {
	_serviceBrand: undefined;
	_issueWindow: BrowserWindow | null = null;
	_issueParentWindow: BrowserWindow | null = null;
	_processExplorerWindow: BrowserWindow | null = null;
	_processExplorerParentWindow: BrowserWindow | null = null;

	constructor(
		private machineId: string,
		private userEnv: IProcessEnvironment,
		@IEnvironmentService private readonly environmentService: INativeEnvironmentService,
		@ILaunchMainService private readonly launchMainService: ILaunchMainService,
		@ILogService private readonly logService: ILogService,
		@IDiagnosticsService private readonly diagnosticsService: IDiagnosticsService,
		@IDialogMainService private readonly dialogMainService: IDialogMainService
	) {
		this.registerListeners();
	}

	private registerListeners(): void {
		ipcMain.on('vscode:issueSystemInfoRequest', async (event: IpcMainEvent) => {
			Promise.all([this.launchMainService.getMainProcessInfo(), this.launchMainService.getRemoteDiagnostics({ includeProcesses: false, includeWorkspaceMetadata: false })])
				.then(result => {
					const [info, remoteData] = result;
					this.diagnosticsService.getSystemInfo(info, remoteData).then(msg => {
						event.sender.send('vscode:issueSystemInfoResponse', msg);
					});
				});
		});

		ipcMain.on('vscode:listProcesses', async (event: IpcMainEvent) => {
			const processes = [];

			try {
				const mainPid = await this.launchMainService.getMainProcessId();
				processes.push({ name: localize('local', "Local"), rootProcess: await listProcesses(mainPid) });
				(await this.launchMainService.getRemoteDiagnostics({ includeProcesses: true }))
					.forEach(data => {
						if (isRemoteDiagnosticError(data)) {
							processes.push({
								name: data.hostName,
								rootProcess: data
							});
						} else {
							if (data.processes) {
								processes.push({
									name: data.hostName,
									rootProcess: data.processes
								});
							}
						}
					});
			} catch (e) {
				this.logService.error(`Listing processes failed: ${e}`);
			}

			event.sender.send('vscode:listProcessesResponse', processes);
		});

		ipcMain.on('vscode:issueReporterClipboard', (event: IpcMainEvent) => {
			const messageOptions = {
				message: localize('issueReporterWriteToClipboard', "There is too much data to send to GitHub directly. The data will be copied to the clipboard, please paste it into the GitHub issue page that is opened."),
				type: 'warning',
				buttons: [
					localize('ok', "OK"),
					localize('cancel', "Cancel")
				]
			};

			if (this._issueWindow) {
				this.dialogMainService.showMessageBox(messageOptions, this._issueWindow)
					.then(result => {
						event.sender.send('vscode:issueReporterClipboardResponse', result.response === 0);
					});
			}
		});

		ipcMain.on('vscode:issuePerformanceInfoRequest', (event: IpcMainEvent) => {
			this.getPerformanceInfo().then(msg => {
				event.sender.send('vscode:issuePerformanceInfoResponse', msg);
			});
		});

		ipcMain.on('vscode:issueReporterConfirmClose', () => {
			const messageOptions = {
				message: localize('confirmCloseIssueReporter', "Your input will not be saved. Are you sure you want to close this window?"),
				type: 'warning',
				buttons: [
					localize('yes', "Yes"),
					localize('cancel', "Cancel")
				]
			};

			if (this._issueWindow) {
				this.dialogMainService.showMessageBox(messageOptions, this._issueWindow)
					.then(result => {
						if (result.response === 0) {
							if (this._issueWindow) {
								this._issueWindow.destroy();
								this._issueWindow = null;
							}
						}
					});
			}
		});

		ipcMain.on('vscode:workbenchCommand', (_: unknown, commandInfo: { id: any; from: any; args: any; }) => {
			const { id, from, args } = commandInfo;

			let parentWindow: BrowserWindow | null;
			switch (from) {
				case 'issueReporter':
					parentWindow = this._issueParentWindow;
					break;
				case 'processExplorer':
					parentWindow = this._processExplorerParentWindow;
					break;
				default:
					throw new Error(`Unexpected command source: ${from}`);
			}

			if (parentWindow) {
				parentWindow.webContents.send('vscode:runAction', { id, from, args });
			}
		});

		ipcMain.on('vscode:openExternal', (_: unknown, arg: string) => {
			shell.openExternal(arg);
		});

		ipcMain.on('vscode:closeIssueReporter', (event: IpcMainEvent) => {
			if (this._issueWindow) {
				this._issueWindow.close();
			}
		});

		ipcMain.on('vscode:closeProcessExplorer', (event: IpcMainEvent) => {
			if (this._processExplorerWindow) {
				this._processExplorerWindow.close();
			}
		});

		ipcMain.on('vscode:windowsInfoRequest', (event: IpcMainEvent) => {
			this.launchMainService.getMainProcessInfo().then(info => {
				event.sender.send('vscode:windowsInfoResponse', info.windows);
			});
		});
	}

	openReporter(data: IssueReporterData): Promise<void> {
		return new Promise(_ => {
			if (!this._issueWindow) {
				this._issueParentWindow = BrowserWindow.getFocusedWindow();
				if (this._issueParentWindow) {
					const position = this.getWindowPosition(this._issueParentWindow, 700, 800);

					this._issueWindow = new BrowserWindow({
						fullscreen: false,
						width: position.width,
						height: position.height,
						minWidth: 300,
						minHeight: 200,
						x: position.x,
						y: position.y,
						title: localize('issueReporter', "Issue Reporter"),
						backgroundColor: data.styles.backgroundColor || DEFAULT_BACKGROUND_COLOR,
						webPreferences: {
<<<<<<< HEAD
							preload: URI.parse(require.toUrl('vs/base/parts/sandbox/electron-browser/preload.js')).fsPath,
							nodeIntegration: true,
							enableWebSQL: false
=======
							nodeIntegration: true
>>>>>>> 876f2e70
						}
					});

					this._issueWindow.setMenuBarVisibility(false); // workaround for now, until a menu is implemented

					// Modified when testing UI
					const features: IssueReporterFeatures = {};

					this.logService.trace('issueService#openReporter: opening issue reporter');
					this._issueWindow.loadURL(this.getIssueReporterPath(data, features));

					this._issueWindow.on('close', () => this._issueWindow = null);

					this._issueParentWindow.on('closed', () => {
						if (this._issueWindow) {
							this._issueWindow.close();
							this._issueWindow = null;
						}
					});
				}
			}

			if (this._issueWindow) {
				this._issueWindow.focus();
			}
		});
	}

	openProcessExplorer(data: ProcessExplorerData): Promise<void> {
		return new Promise(_ => {
			// Create as singleton
			if (!this._processExplorerWindow) {
				this._processExplorerParentWindow = BrowserWindow.getFocusedWindow();
				if (this._processExplorerParentWindow) {
					const position = this.getWindowPosition(this._processExplorerParentWindow, 800, 500);
					this._processExplorerWindow = new BrowserWindow({
						skipTaskbar: true,
						resizable: true,
						fullscreen: false,
						width: position.width,
						height: position.height,
						minWidth: 300,
						minHeight: 200,
						x: position.x,
						y: position.y,
						backgroundColor: data.styles.backgroundColor,
						title: localize('processExplorer', "Process Explorer"),
						webPreferences: {
<<<<<<< HEAD
							preload: URI.parse(require.toUrl('vs/base/parts/sandbox/electron-browser/preload.js')).fsPath,
							nodeIntegration: true,
							enableWebSQL: false
=======
							nodeIntegration: true
>>>>>>> 876f2e70
						}
					});

					this._processExplorerWindow.setMenuBarVisibility(false);

					const windowConfiguration = {
						appRoot: this.environmentService.appRoot,
						nodeCachedDataDir: this.environmentService.nodeCachedDataDir,
						windowId: this._processExplorerWindow.id,
						userEnv: this.userEnv,
						machineId: this.machineId,
						data
					};

					this._processExplorerWindow.loadURL(
						toLauchUrl('vs/code/electron-browser/processExplorer/processExplorer.html', windowConfiguration));

					this._processExplorerWindow.on('close', () => this._processExplorerWindow = null);

					this._processExplorerParentWindow.on('close', () => {
						if (this._processExplorerWindow) {
							this._processExplorerWindow.close();
							this._processExplorerWindow = null;
						}
					});
				}
			}

			// Focus
			if (this._processExplorerWindow) {
				this._processExplorerWindow.focus();
			}
		});
	}

	public async getSystemStatus(): Promise<string> {
		return Promise.all([this.launchMainService.getMainProcessInfo(), this.launchMainService.getRemoteDiagnostics({ includeProcesses: false, includeWorkspaceMetadata: false })])
			.then(result => {
				const [info, remoteData] = result;
				return this.diagnosticsService.getDiagnostics(info, remoteData);
			});
	}

	private getWindowPosition(parentWindow: BrowserWindow, defaultWidth: number, defaultHeight: number): IWindowState {
		// We want the new window to open on the same display that the parent is in
		let displayToUse: Display | undefined;
		const displays = screen.getAllDisplays();

		// Single Display
		if (displays.length === 1) {
			displayToUse = displays[0];
		}

		// Multi Display
		else {

			// on mac there is 1 menu per window so we need to use the monitor where the cursor currently is
			if (isMacintosh) {
				const cursorPoint = screen.getCursorScreenPoint();
				displayToUse = screen.getDisplayNearestPoint(cursorPoint);
			}

			// if we have a last active window, use that display for the new window
			if (!displayToUse && parentWindow) {
				displayToUse = screen.getDisplayMatching(parentWindow.getBounds());
			}

			// fallback to primary display or first display
			if (!displayToUse) {
				displayToUse = screen.getPrimaryDisplay() || displays[0];
			}
		}

		const state: IWindowState = {
			width: defaultWidth,
			height: defaultHeight
		};

		const displayBounds = displayToUse.bounds;
		state.x = displayBounds.x + (displayBounds.width / 2) - (state.width! / 2);
		state.y = displayBounds.y + (displayBounds.height / 2) - (state.height! / 2);

		if (displayBounds.width > 0 && displayBounds.height > 0 /* Linux X11 sessions sometimes report wrong display bounds */) {
			if (state.x < displayBounds.x) {
				state.x = displayBounds.x; // prevent window from falling out of the screen to the left
			}

			if (state.y < displayBounds.y) {
				state.y = displayBounds.y; // prevent window from falling out of the screen to the top
			}

			if (state.x > (displayBounds.x + displayBounds.width)) {
				state.x = displayBounds.x; // prevent window from falling out of the screen to the right
			}

			if (state.y > (displayBounds.y + displayBounds.height)) {
				state.y = displayBounds.y; // prevent window from falling out of the screen to the bottom
			}

			if (state.width! > displayBounds.width) {
				state.width = displayBounds.width; // prevent window from exceeding display bounds width
			}

			if (state.height! > displayBounds.height) {
				state.height = displayBounds.height; // prevent window from exceeding display bounds height
			}
		}

		return state;
	}

	private getPerformanceInfo(): Promise<PerformanceInfo> {
		return new Promise(async (resolve, reject) => {
			Promise.all([this.launchMainService.getMainProcessInfo(), this.launchMainService.getRemoteDiagnostics({ includeProcesses: true, includeWorkspaceMetadata: true })])
				.then(result => {
					const [info, remoteData] = result;
					this.diagnosticsService.getPerformanceInfo(info, remoteData)
						.then(diagnosticInfo => {
							resolve(diagnosticInfo);
						})
						.catch(err => {
							this.logService.warn('issueService#getPerformanceInfo ', err.message);
							reject(err);
						});
				});
		});
	}

	private getIssueReporterPath(data: IssueReporterData, features: IssueReporterFeatures): string {
		if (!this._issueWindow) {
			throw new Error('Issue window has been disposed');
		}

		const windowConfiguration = {
			appRoot: this.environmentService.appRoot,
			nodeCachedDataDir: this.environmentService.nodeCachedDataDir,
			windowId: this._issueWindow.id,
			machineId: this.machineId,
			userEnv: this.userEnv,
			data,
			features
		};

		return toLauchUrl('vs/code/electron-browser/issue/issueReporter.html', windowConfiguration);
	}
}

function toLauchUrl<T>(pathToHtml: string, windowConfiguration: T): string {
	const environment = parseArgs(process.argv, OPTIONS);
	const config = objects.assign(environment, windowConfiguration);
	for (const keyValue of Object.keys(config)) {
		const key = keyValue as keyof typeof config;
		if (config[key] === undefined || config[key] === null || config[key] === '') {
			delete config[key]; // only send over properties that have a true value
		}
	}

	return `${require.toUrl(pathToHtml)}?config=${encodeURIComponent(JSON.stringify(config))}`;
}<|MERGE_RESOLUTION|>--- conflicted
+++ resolved
@@ -189,13 +189,8 @@
 						title: localize('issueReporter', "Issue Reporter"),
 						backgroundColor: data.styles.backgroundColor || DEFAULT_BACKGROUND_COLOR,
 						webPreferences: {
-<<<<<<< HEAD
 							preload: URI.parse(require.toUrl('vs/base/parts/sandbox/electron-browser/preload.js')).fsPath,
-							nodeIntegration: true,
-							enableWebSQL: false
-=======
 							nodeIntegration: true
->>>>>>> 876f2e70
 						}
 					});
 
@@ -244,13 +239,8 @@
 						backgroundColor: data.styles.backgroundColor,
 						title: localize('processExplorer', "Process Explorer"),
 						webPreferences: {
-<<<<<<< HEAD
 							preload: URI.parse(require.toUrl('vs/base/parts/sandbox/electron-browser/preload.js')).fsPath,
-							nodeIntegration: true,
-							enableWebSQL: false
-=======
 							nodeIntegration: true
->>>>>>> 876f2e70
 						}
 					});
 
