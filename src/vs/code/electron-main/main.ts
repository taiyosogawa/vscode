/*---------------------------------------------------------------------------------------------
 *  Copyright (c) Microsoft Corporation. All rights reserved.
 *  Licensed under the MIT License. See License.txt in the project root for license information.
 *--------------------------------------------------------------------------------------------*/

'use strict';

import * as nls from 'vs/nls';
import { app, ipcMain as ipc } from 'electron';
import { assign } from 'vs/base/common/objects';
import { trim } from 'vs/base/common/strings';
import * as platform from 'vs/base/common/platform';
import { parseMainProcessArgv, ParsedArgs } from 'vs/platform/environment/node/argv';
import { mkdirp } from 'vs/base/node/pfs';
import { validatePaths } from 'vs/code/electron-main/paths';
import { IWindowsMainService, WindowsManager } from 'vs/code/electron-main/windows';
import { IWindowsService } from 'vs/platform/windows/common/windows';
import { WindowsChannel } from 'vs/platform/windows/common/windowsIpc';
import { WindowsService } from 'vs/platform/windows/electron-main/windowsService';
import { WindowEventChannel } from 'vs/code/common/windowsIpc';
import { ILifecycleService, LifecycleService } from 'vs/code/electron-main/lifecycle';
import { VSCodeMenu } from 'vs/code/electron-main/menus';
import { IUpdateService } from 'vs/platform/update/common/update';
import { UpdateChannel } from 'vs/platform/update/common/updateIpc';
import { UpdateService } from 'vs/platform/update/electron-main/updateService';
import { Server as ElectronIPCServer } from 'vs/base/parts/ipc/electron-main/ipc.electron-main';
import { Server, serve, connect } from 'vs/base/parts/ipc/node/ipc.net';
import { TPromise } from 'vs/base/common/winjs.base';
import { AskpassChannel } from 'vs/workbench/parts/git/common/gitIpc';
import { GitAskpassService } from 'vs/workbench/parts/git/electron-main/askpassService';
import { spawnSharedProcess } from 'vs/code/node/sharedProcess';
import { Mutex } from 'windows-mutex';
import { LaunchService, ILaunchChannel, LaunchChannel, LaunchChannelClient } from './launch';
import { ServicesAccessor, IInstantiationService } from 'vs/platform/instantiation/common/instantiation';
import { InstantiationService } from 'vs/platform/instantiation/common/instantiationService';
import { ServiceCollection } from 'vs/platform/instantiation/common/serviceCollection';
import { SyncDescriptor } from 'vs/platform/instantiation/common/descriptors';
import { ILogService, MainLogService } from 'vs/code/electron-main/log';
import { IStorageService, StorageService } from 'vs/code/electron-main/storage';
import { IEnvironmentService } from 'vs/platform/environment/common/environment';
import { EnvironmentService } from 'vs/platform/environment/node/environmentService';
import { IConfigurationService } from 'vs/platform/configuration/common/configuration';
import { ConfigurationService } from 'vs/platform/configuration/node/configurationService';
import { IRequestService } from 'vs/platform/request/common/request';
import { RequestService } from 'vs/platform/request/node/requestService';
import { generateUuid } from 'vs/base/common/uuid';
import { getPathLabel } from 'vs/base/common/labels';
import { IURLService } from 'vs/platform/url/common/url';
import { URLChannel } from 'vs/platform/url/common/urlIpc';
import { URLService } from 'vs/platform/url/electron-main/urlService';
import { ITelemetryService, NullTelemetryService } from 'vs/platform/telemetry/common/telemetry';
import { ITelemetryAppenderChannel, TelemetryAppenderClient } from 'vs/platform/telemetry/common/telemetryIpc';
import { TelemetryService, ITelemetryServiceConfig } from 'vs/platform/telemetry/common/telemetryService';
import { resolveCommonProperties } from 'vs/platform/telemetry/node/commonProperties';
import { getDelayedChannel } from 'vs/base/parts/ipc/common/ipc';
import product from 'vs/platform/product';
import pkg from 'vs/platform/package';
import * as fs from 'original-fs';
import * as cp from 'child_process';
import * as path from 'path';

function quit(accessor: ServicesAccessor, error?: Error);
function quit(accessor: ServicesAccessor, message?: string);
function quit(accessor: ServicesAccessor, arg?: any) {
	const logService = accessor.get(ILogService);

	let exitCode = 0;
	if (typeof arg === 'string') {
		logService.log(arg);
	} else {
		exitCode = 1; // signal error to the outside
		if (arg.stack) {
			console.error(arg.stack);
		} else {
			console.error('Startup error: ' + arg.toString());
		}
	}

	process.exit(exitCode); // in main, process.exit === app.exit
}

// TODO@Joao wow this is huge, clean up!
function main(accessor: ServicesAccessor, mainIpcServer: Server, userEnv: platform.IProcessEnvironment): void {
	const instantiationService = accessor.get(IInstantiationService);
	const logService = accessor.get(ILogService);
	const environmentService = accessor.get(IEnvironmentService);
	const windowsMainService = accessor.get(IWindowsMainService);
	const lifecycleService = accessor.get(ILifecycleService);
	const configurationService = accessor.get(IConfigurationService) as ConfigurationService<any>;
	const windowEventChannel = new WindowEventChannel(windowsMainService);

	// We handle uncaught exceptions here to prevent electron from opening a dialog to the user
	process.on('uncaughtException', (err: any) => {
		if (err) {

			// take only the message and stack property
			const friendlyError = {
				message: err.message,
				stack: err.stack
			};

			// handle on client side
			windowsMainService.sendToFocused('vscode:reportError', JSON.stringify(friendlyError));
		}

		console.error('[uncaught exception in main]: ' + err);
		if (err.stack) {
			console.error(err.stack);
		}
	});

	logService.log('Starting VS Code in verbose mode');
	logService.log(`from: ${environmentService.appRoot}`);
	logService.log('args:', environmentService.args);

	// Setup Windows mutex
	let windowsMutex: Mutex = null;
	if (platform.isWindows) {
		try {
			const Mutex = (<any>require.__$__nodeRequire('windows-mutex')).Mutex;
			windowsMutex = new Mutex(product.win32MutexName);
		} catch (e) {
			// noop
		}
	}

	// Register Main IPC services
	const launchService = instantiationService.createInstance(LaunchService);
	const launchChannel = new LaunchChannel(launchService);
	mainIpcServer.registerChannel('launch', launchChannel);

	const askpassService = new GitAskpassService();
	const askpassChannel = new AskpassChannel(askpassService);
	mainIpcServer.registerChannel('askpass', askpassChannel);

	// Create Electron IPC Server
	const electronIpcServer = new ElectronIPCServer();

	// Register Electron IPC services
	const urlService = accessor.get(IURLService);
	const urlChannel = instantiationService.createInstance(URLChannel, urlService);
	electronIpcServer.registerChannel('url', urlChannel);

	const windowsService = accessor.get(IWindowsService);
	const windowsChannel = new WindowsChannel(windowsService);
	electronIpcServer.registerChannel('windows', windowsChannel);

	// Spawn shared process
	const initData = { args: environmentService.args };
	const options = {
		allowOutput: !environmentService.isBuilt || environmentService.verbose,
		debugPort: environmentService.isBuilt ? null : 5871
	};

	let sharedProcessDisposable;

	const sharedProcess = spawnSharedProcess(initData, options).then(disposable => {
		sharedProcessDisposable = disposable;
		return connect(environmentService.sharedIPCHandle, 'main');
	});

	// Create a new service collection, because the telemetry service
	// requires a connection to shared process, which was only established
	// now.
	const services = new ServiceCollection();
	services.set(IUpdateService, new SyncDescriptor(UpdateService));

	if (environmentService.isBuilt && !environmentService.extensionDevelopmentPath && !!product.enableTelemetry) {
		const channel = getDelayedChannel<ITelemetryAppenderChannel>(sharedProcess.then(c => c.getChannel('telemetryAppender')));
		const appender = new TelemetryAppenderClient(channel);
		const commonProperties = resolveCommonProperties(product.commit, pkg.version);
		const piiPaths = [environmentService.appRoot, environmentService.extensionsPath];
		const config: ITelemetryServiceConfig = { appender, commonProperties, piiPaths };
		services.set(ITelemetryService, new SyncDescriptor(TelemetryService, config));
	} else {
		services.set(ITelemetryService, NullTelemetryService);
	}

	const instantiationService2 = instantiationService.createChild(services);

	instantiationService2.invokeFunction(accessor => {
		// Register more Electron IPC services
		const updateService = accessor.get(IUpdateService);
		const updateChannel = new UpdateChannel(updateService);
		electronIpcServer.registerChannel('update', updateChannel);

		// Register windowEvent
		sharedProcess.done(client => client.registerChannel('windowEvent', windowEventChannel));

		// Make sure we associate the program with the app user model id
		// This will help Windows to associate the running program with
		// any shortcut that is pinned to the taskbar and prevent showing
		// two icons in the taskbar for the same app.
		if (platform.isWindows && product.win32AppUserModelId) {
			app.setAppUserModelId(product.win32AppUserModelId);
		}

		function dispose() {
			if (mainIpcServer) {
				mainIpcServer.dispose();
				mainIpcServer = null;
			}

			if (sharedProcessDisposable) {
				sharedProcessDisposable.dispose();
			}

			if (windowsMutex) {
				windowsMutex.release();
			}

			configurationService.dispose();
		}

		// Dispose on app quit
		app.on('will-quit', () => {
			logService.log('App#will-quit: disposing resources');

			dispose();
		});

		// Dispose on vscode:exit
		ipc.on('vscode:exit', (event, code: number) => {
			logService.log('IPC#vscode:exit', code);

<<<<<<< HEAD
	// Install JumpList on Windows (keep updated when windows open)
	if (platform.isWindows) {
		updateJumpList(windowsMainService, logService);
		windowsMainService.onOpen(() => updateJumpList(windowsMainService, logService));
	}
=======
			dispose();
			process.exit(code); // in main, process.exit === app.exit
		});

		// Lifecycle
		lifecycleService.ready();

		// Propagate to clients
		windowsMainService.ready(userEnv);

		// Install Menu
		const menu = instantiationService2.createInstance(VSCodeMenu);
		menu.ready();

		// Install JumpList on Windows
		if (platform.isWindows) {
			const jumpList: Electron.JumpListCategory[] = [];

			// Tasks
			jumpList.push({
				type: 'tasks',
				items: [
					{
						type: 'task',
						title: nls.localize('newWindow', "New Window"),
						description: nls.localize('newWindowDesc', "Opens a new window"),
						program: process.execPath,
						args: '-n', // force new window
						iconPath: process.execPath,
						iconIndex: 0
					}
				]
			});

			// Recent Folders
			const folders = windowsMainService.getRecentPathsList().folders;
			if (folders.length > 0) {
				jumpList.push({
					type: 'custom',
					name: 'Recent Folders',
					items: windowsMainService.getRecentPathsList().folders.slice(0, 7 /* limit number of entries here */).map(folder => {
						return <Electron.JumpListItem>{
							type: 'task',
							title: getPathLabel(folder),
							description: nls.localize('folderDesc', "{0} {1}", path.basename(folder), getPathLabel(path.dirname(folder))),
							program: process.execPath,
							args: folder, // open folder,
							iconPath: 'explorer.exe', // simulate folder icon
							iconIndex: 0
						};
					})
				});
			}

			// Recent
			jumpList.push({
				type: 'recent' // this enables to show files in the "recent" category
			});
>>>>>>> 072c0aef

			try {
				app.setJumpList(jumpList);
			} catch (error) {
				logService.log('#setJumpList', error); // since setJumpList is relatively new API, make sure to guard for errors
			}
		}

		// Open our first window
		if (environmentService.args['new-window'] && environmentService.args._.length === 0) {
			windowsMainService.open({ cli: environmentService.args, forceNewWindow: true, forceEmpty: true }); // new window if "-n" was used without paths
		} else if (global.macOpenFiles && global.macOpenFiles.length && (!environmentService.args._ || !environmentService.args._.length)) {
			windowsMainService.open({ cli: environmentService.args, pathsToOpen: global.macOpenFiles }); // mac: open-file event received on startup
		} else {
			windowsMainService.open({ cli: environmentService.args, forceNewWindow: environmentService.args['new-window'], diffMode: environmentService.args.diff }); // default: read paths from cli
		}
	});
}

function updateJumpList(windowsMainService: IWindowsMainService, logService: ILogService): void {
	const jumpList: Electron.JumpListCategory[] = [];

	// Tasks
	jumpList.push({
		type: 'tasks',
		items: [
			{
				type: 'task',
				title: nls.localize('newWindow', "New Window"),
				description: nls.localize('newWindowDesc', "Opens a new window"),
				program: process.execPath,
				args: '-n', // force new window
				iconPath: process.execPath,
				iconIndex: 0
			}
		]
	});

	// Recent Folders
	if (windowsMainService.getRecentPathsList().folders.length > 0) {

		// The user might have meanwhile removed items from the jump list and we have to respect that
		// so we need to update our list of recent paths with the choice of the user to not add them again
		// Also: Windows will not show our custom category at all if there is any entry which was removed
		// by the user! See https://github.com/Microsoft/vscode/issues/15052
		windowsMainService.removeFromRecentPathsList(app.getJumpListSettings().removedItems.map(r => trim(r.args, '"')));

		// Add entries
		jumpList.push({
			type: 'custom',
			name: nls.localize('recentFolders', "Recent Folders"),
			items: windowsMainService.getRecentPathsList().folders.slice(0, 7 /* limit number of entries here */).map(folder => {
				return <Electron.JumpListItem>{
					type: 'task',
					title: path.basename(folder) || folder, // use the base name to show shorter entries in the list
					description: nls.localize('folderDesc', "{0} {1}", path.basename(folder), getPathLabel(path.dirname(folder))),
					program: process.execPath,
					args: `"${folder}"`, // open folder (use quotes to support paths with whitespaces)
					iconPath: 'explorer.exe', // simulate folder icon
					iconIndex: 0
				};
			}).filter(i => !!i)
		});
	}

	// Recent
	jumpList.push({
		type: 'recent' // this enables to show files in the "recent" category
	});

	try {
		app.setJumpList(jumpList);
	} catch (error) {
		logService.log('#setJumpList', error); // since setJumpList is relatively new API, make sure to guard for errors
	}
}

function setupIPC(accessor: ServicesAccessor): TPromise<Server> {
	const logService = accessor.get(ILogService);
	const environmentService = accessor.get(IEnvironmentService);

	function allowSetForegroundWindow(service: LaunchChannelClient): TPromise<void> {
		let promise = TPromise.as(null);
		if (platform.isWindows) {
			promise = service.getMainProcessId()
				.then(processId => {
					logService.log('Sending some foreground love to the running instance:', processId);

					try {
						const { allowSetForegroundWindow } = <any>require.__$__nodeRequire('windows-foreground-love');
						allowSetForegroundWindow(processId);
					} catch (e) {
						// noop
					}
				});
		}

		return promise;
	}

	function setup(retry: boolean): TPromise<Server> {
		return serve(environmentService.mainIPCHandle).then(server => {
			if (platform.isMacintosh) {
				app.dock.show(); // dock might be hidden at this case due to a retry
			}

			return server;
		}, err => {
			if (err.code !== 'EADDRINUSE') {
				return TPromise.wrapError(err);
			}

			// Since we are the second instance, we do not want to show the dock
			if (platform.isMacintosh) {
				app.dock.hide();
			}

			// there's a running instance, let's connect to it
			return connect(environmentService.mainIPCHandle, 'main').then(
				client => {

					// Tests from CLI require to be the only instance currently (TODO@Ben support multiple instances and output)
					if (environmentService.extensionTestsPath && !environmentService.debugExtensionHost.break) {
						const msg = 'Running extension tests from the command line is currently only supported if no other instance of Code is running.';
						console.error(msg);
						client.dispose();
						return TPromise.wrapError(msg);
					}

					logService.log('Sending env to running instance...');

					const channel = client.getChannel<ILaunchChannel>('launch');
					const service = new LaunchChannelClient(channel);

					return allowSetForegroundWindow(service)
						.then(() => service.start(environmentService.args, process.env))
						.then(() => client.dispose())
						.then(() => TPromise.wrapError('Sent env to running instance. Terminating...'));
				},
				err => {
					if (!retry || platform.isWindows || err.code !== 'ECONNREFUSED') {
						return TPromise.wrapError(err);
					}

					// it happens on Linux and OS X that the pipe is left behind
					// let's delete it, since we can't connect to it
					// and the retry the whole thing
					try {
						fs.unlinkSync(environmentService.mainIPCHandle);
					} catch (e) {
						logService.log('Fatal error deleting obsolete instance handle', e);
						return TPromise.wrapError(e);
					}

					return setup(false);
				}
			);
		});
	}

	return setup(true);
}

function getUnixShellEnvironment(): TPromise<platform.IProcessEnvironment> {
	const promise = new TPromise((c, e) => {
		const runAsNode = process.env['ELECTRON_RUN_AS_NODE'];
		const noAttach = process.env['ELECTRON_NO_ATTACH_CONSOLE'];
		const mark = generateUuid().replace(/-/g, '').substr(0, 12);
		const regex = new RegExp(mark + '(.*)' + mark);

		const env = assign({}, process.env, {
			ELECTRON_RUN_AS_NODE: '1',
			ELECTRON_NO_ATTACH_CONSOLE: '1'
		});

		const command = `'${process.execPath}' -p '"${mark}" + JSON.stringify(process.env) + "${mark}"'`;
		const child = cp.spawn(process.env.SHELL, ['-ilc', command], {
			detached: true,
			stdio: ['ignore', 'pipe', process.stderr],
			env
		});

		const buffers: Buffer[] = [];
		child.on('error', () => c({}));
		child.stdout.on('data', b => buffers.push(b));

		child.on('close', (code: number, signal: any) => {
			if (code !== 0) {
				return e(new Error('Failed to get environment'));
			}

			const raw = Buffer.concat(buffers).toString('utf8');
			const match = regex.exec(raw);
			const rawStripped = match ? match[1] : '{}';

			try {
				const env = JSON.parse(rawStripped);

				if (runAsNode) {
					env['ELECTRON_RUN_AS_NODE'] = runAsNode;
				} else {
					delete env['ELECTRON_RUN_AS_NODE'];
				}

				if (noAttach) {
					env['ELECTRON_NO_ATTACH_CONSOLE'] = noAttach;
				} else {
					delete env['ELECTRON_NO_ATTACH_CONSOLE'];
				}

				c(env);
			} catch (err) {
				e(err);
			}
		});
	});

	// swallow errors
	return promise.then(null, () => ({}));
}

/**
 * We eed to get the environment from a user's shell.
 * This should only be done when Code itself is not launched
 * from within a shell.
 */
function getShellEnvironment(): TPromise<platform.IProcessEnvironment> {
	if (process.env['VSCODE_CLI'] === '1') {
		return TPromise.as({});
	}

	if (platform.isWindows) {
		return TPromise.as({});
	}

	return getUnixShellEnvironment();
}

function createPaths(environmentService: IEnvironmentService): TPromise<any> {
	const paths = [environmentService.appSettingsHome, environmentService.userProductHome, environmentService.extensionsPath];

	return TPromise.join(paths.map(p => mkdirp(p))) as TPromise<any>;
}

function createServices(args): IInstantiationService {
	const services = new ServiceCollection();

	services.set(IEnvironmentService, new SyncDescriptor(EnvironmentService, args, process.execPath));
	services.set(ILogService, new SyncDescriptor(MainLogService));
	services.set(IWindowsMainService, new SyncDescriptor(WindowsManager));
	services.set(IWindowsService, new SyncDescriptor(WindowsService));
	services.set(ILifecycleService, new SyncDescriptor(LifecycleService));
	services.set(IStorageService, new SyncDescriptor(StorageService));
	services.set(IConfigurationService, new SyncDescriptor(ConfigurationService));
	services.set(IRequestService, new SyncDescriptor(RequestService));
	services.set(IURLService, new SyncDescriptor(URLService, args['open-url']));

	return new InstantiationService(services);
}

function start(): void {
	let args: ParsedArgs;

	try {
		args = parseMainProcessArgv(process.argv);
		args = validatePaths(args);
	} catch (err) {
		console.error(err.message);
		process.exit(1);
		return;
	}

	const instantiationService = createServices(args);

	// On some platforms we need to manually read from the global environment variables
	// and assign them to the process environment (e.g. when doubleclick app on Mac)
	return getShellEnvironment().then(shellEnv => {
		// Patch `process.env` with the user's shell environment
		assign(process.env, shellEnv);

		return instantiationService.invokeFunction(accessor => {
			const environmentService = accessor.get(IEnvironmentService);
			const instanceEnv = {
				VSCODE_PID: String(process.pid),
				VSCODE_IPC_HOOK: environmentService.mainIPCHandle,
				VSCODE_SHARED_IPC_HOOK: environmentService.sharedIPCHandle,
				VSCODE_NLS_CONFIG: process.env['VSCODE_NLS_CONFIG']
			};

			// Patch `process.env` with the instance's environment
			assign(process.env, instanceEnv);

			// Collect all environment patches to send to other processes
			const env = assign({}, shellEnv, instanceEnv);

			return instantiationService.invokeFunction(a => createPaths(a.get(IEnvironmentService)))
				.then(() => instantiationService.invokeFunction(setupIPC))
				.then(mainIpcServer => instantiationService.invokeFunction(main, mainIpcServer, env));
		});
	}).done(null, err => instantiationService.invokeFunction(quit, err));
}

start();<|MERGE_RESOLUTION|>--- conflicted
+++ resolved
@@ -223,13 +223,6 @@
 		ipc.on('vscode:exit', (event, code: number) => {
 			logService.log('IPC#vscode:exit', code);
 
-<<<<<<< HEAD
-	// Install JumpList on Windows (keep updated when windows open)
-	if (platform.isWindows) {
-		updateJumpList(windowsMainService, logService);
-		windowsMainService.onOpen(() => updateJumpList(windowsMainService, logService));
-	}
-=======
 			dispose();
 			process.exit(code); // in main, process.exit === app.exit
 		});
@@ -244,57 +237,10 @@
 		const menu = instantiationService2.createInstance(VSCodeMenu);
 		menu.ready();
 
-		// Install JumpList on Windows
+		// Install JumpList on Windows (keep updated when windows open)
 		if (platform.isWindows) {
-			const jumpList: Electron.JumpListCategory[] = [];
-
-			// Tasks
-			jumpList.push({
-				type: 'tasks',
-				items: [
-					{
-						type: 'task',
-						title: nls.localize('newWindow', "New Window"),
-						description: nls.localize('newWindowDesc', "Opens a new window"),
-						program: process.execPath,
-						args: '-n', // force new window
-						iconPath: process.execPath,
-						iconIndex: 0
-					}
-				]
-			});
-
-			// Recent Folders
-			const folders = windowsMainService.getRecentPathsList().folders;
-			if (folders.length > 0) {
-				jumpList.push({
-					type: 'custom',
-					name: 'Recent Folders',
-					items: windowsMainService.getRecentPathsList().folders.slice(0, 7 /* limit number of entries here */).map(folder => {
-						return <Electron.JumpListItem>{
-							type: 'task',
-							title: getPathLabel(folder),
-							description: nls.localize('folderDesc', "{0} {1}", path.basename(folder), getPathLabel(path.dirname(folder))),
-							program: process.execPath,
-							args: folder, // open folder,
-							iconPath: 'explorer.exe', // simulate folder icon
-							iconIndex: 0
-						};
-					})
-				});
-			}
-
-			// Recent
-			jumpList.push({
-				type: 'recent' // this enables to show files in the "recent" category
-			});
->>>>>>> 072c0aef
-
-			try {
-				app.setJumpList(jumpList);
-			} catch (error) {
-				logService.log('#setJumpList', error); // since setJumpList is relatively new API, make sure to guard for errors
-			}
+			updateJumpList(windowsMainService, logService);
+			windowsMainService.onOpen(() => updateJumpList(windowsMainService, logService));
 		}
 
 		// Open our first window
@@ -308,6 +254,7 @@
 	});
 }
 
+// TODO@Joao TODO@Ben shouldn't this be inside windows service instead?
 function updateJumpList(windowsMainService: IWindowsMainService, logService: ILogService): void {
 	const jumpList: Electron.JumpListCategory[] = [];
 
